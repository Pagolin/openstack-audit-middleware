--- conflicted
+++ resolved
@@ -71,46 +71,6 @@
     def test_post_create_floatingips(self):
         rid = str(uuid.uuid4().hex)
         url = self.build_url('floatingips', prefix='/v2.0')
-<<<<<<< HEAD
-        request, response = self.build_api_call('POST', url,
-                                                req_json={
-                                                    "floatingip": {
-                                                        "floating_network_id": "376da547-b977-4cfe-9cba-275c80debf57",
-                                                        "port_id":
-                                                            "ce705c24-c1ef-408a-bda3-7bbd946164ab",
-                                                        "subnet_id":
-                                                            "278d9507-36e7-403c-bb80-1d7093318fe6",
-                                                        "fixed_ip_address":
-                                                            "10.0.0.3",
-                                                        "floating_ip_address": "172.24.4.228",
-                                                        "description":
-                                                            "floating ip for "
-                                                            "testing",
-                                                        "dns_domain":
-                                                            "my-domain.org.",
-                                                        "dns_name": "myfip"
-                                                    }
-                                                }, resp_json={
-                "floatingip": {
-                    "fixed_ip_address": "10.0.0.3",
-                    "floating_ip_address": "172.24.4.228",
-                    "floating_network_id":
-                        "376da547-b977-4cfe-9cba-275c80debf57",
-                    "id": rid,
-                    "port_id": "ce705c24-c1ef-408a-bda3-7bbd946164ab",
-                    "router_id": "d23abc8d-2991-4a55-ba98-2aaea84cc72f",
-                    "status": "ACTIVE",
-                    "project_id": "4969c491a3c74ee4af974e6d800c62de",
-                    "tenant_id": "4969c491a3c74ee4af974e6d800c62de",
-                    "description": "floating ip for testing",
-                    "dns_domain": "my-domain.org.",
-                    "dns_name": "myfip",
-                    "created_at": "2016-12-21T01:36:04Z",
-                    "updated_at": "2016-12-21T01:36:04Z",
-                    "revision_number": 1
-                }
-            })
-=======
         fip_request = {"floatingip": {
             "floating_network_id": "376da547-b977-4cfe-9cba-275c80debf57",
             "port_id": "ce705c24-c1ef-408a-bda3-7bbd946164ab",
@@ -145,11 +105,96 @@
         request, response = self.build_api_call('POST', url,
                                                 req_json=fip_request,
                                                 resp_json=fip_response)
->>>>>>> 387f617c
         event = self.build_event(request, response)
 
         self.check_event(request, response, event, taxonomy.ACTION_CREATE,
                          "network/floatingip", rid)
+
+    def test_post_create_ports(self):
+        rid = str(uuid.uuid4().hex)
+        pid = str(uuid.uuid4().hex)
+        rname = "private-port"
+        url = self.build_url('ports', prefix='/v2.0')
+        port_request = {
+            "port": {
+                "binding:host_id": "4df8d9ff-6f6f-438f-90a1-ef660d4586ad",
+                "binding:profile": {
+                    "local_link_information": [
+                        {
+                            "port_id": "Ethernet3/1",
+                            "switch_id": "0a:1b:2c:3d:4e:5f",
+                            "switch_info": "switch1"
+                        }
+                    ]
+                },
+                "binding:vnic_type": "baremetal",
+                "device_id": "d90a13da-be41-461f-9f99-1dbcf438fdf2",
+                "device_owner": "baremetal:none",
+                "dns_domain": "my-domain.org.",
+                "dns_name": "myport",
+                "project_id": pid
+            }
+        }
+        port_response = {
+            "port": {
+                "admin_state_up": True,
+                "allowed_address_pairs": [],
+                "binding:host_id": "4df8d9ff-6f6f-438f-90a1-ef660d4586ad",
+                "binding:profile": {
+                    "local_link_information": [
+                        {
+                            "port_id": "Ethernet3/1",
+                            "switch_id": "0a:1b:2c:3d:4e:5f",
+                            "switch_info": "switch1"
+                        }
+                    ]
+                },
+                "binding:vif_details": {},
+                "binding:vif_type": "unbound",
+                "binding:vnic_type": "other",
+                "data_plane_status": None,
+                "description": "",
+                "device_id": "d90a13da-be41-461f-9f99-1dbcf438fdf2",
+                "device_owner": "baremetal:none",
+                "dns_assignment": {
+                    "hostname": "myport",
+                    "ip_address": "10.0.0.2",
+                    "fqdn": "myport.my-domain.org"
+                },
+                "dns_domain": "my-domain.org.",
+                "dns_name": "myport",
+                "fixed_ips": [
+                    {
+                        "ip_address": "10.0.0.2",
+                        "subnet_id": "a0304c3a-4f08-4c43-88af-d796509c97d2"
+                    }
+                ],
+                "id": rid,
+                "mac_address": "fa:16:3e:c9:cb:f0",
+                "name": rname,
+                "network_id": "a87cc70a-3e15-4acf-8205-9b711a3531b7",
+                "project_id": pid,
+                "revision_number": 1,
+                "security_groups": [
+                    "f0ac4394-7e4a-4409-9701-ba8be283dbc3"
+                ],
+                "status": "DOWN",
+                "tenant_id": "d6700c0c9ffa4f1cb322cd4a1f3906fa"
+            }
+        }
+        request, response = self.build_api_call('POST', url,
+                                                req_json=port_request,
+                                                resp_json=port_response)
+        event = self.build_event(request, response)
+
+        self.check_event(request, response, event, taxonomy.ACTION_CREATE,
+                         "network/port", rid, rname)
+        scope_attachment = {'name': 'project_id',
+                            'typeURI': taxonomy.SECURITY_PROJECT,
+                            'content': pid}
+        self.assertIn(scope_attachment, event['target'][
+            'attachments'], "target attachment should contain target "
+                            "project_id for cross-project create actions")
 
     def test_post_create_namespaced(self):
         """ tests the use of singleton resources for namespace prefixes
